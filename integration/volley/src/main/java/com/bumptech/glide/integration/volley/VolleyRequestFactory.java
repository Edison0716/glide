package com.bumptech.glide.integration.volley;

import com.android.volley.Request;
import com.android.volley.Request.Priority;
import com.bumptech.glide.load.data.DataFetcher.DataCallback;

import java.io.InputStream;
import java.util.Map;

/**
 * Used to construct a custom Volley request, such as for authentication header decoration.
 */
public interface VolleyRequestFactory {

<<<<<<< HEAD
    /**
     * Returns a Volley request for the given image url. The given future should be set as a
     * listener or called when the request completes.
     */
    Request<byte[]> create(String url, VolleyRequestFuture<InputStream> future, Priority priority,
        Map<String, String> headers);
=======
  /**
   * Returns a Volley request for the given image url. The given future should be put as a
   * listener or called when the request completes.
   */

  Request<byte[]> create(String url, DataCallback<? super InputStream> callback,
      Priority priority, Map<String, String> headers);
>>>>>>> 7e0f8734

}<|MERGE_RESOLUTION|>--- conflicted
+++ resolved
@@ -12,14 +12,6 @@
  */
 public interface VolleyRequestFactory {
 
-<<<<<<< HEAD
-    /**
-     * Returns a Volley request for the given image url. The given future should be set as a
-     * listener or called when the request completes.
-     */
-    Request<byte[]> create(String url, VolleyRequestFuture<InputStream> future, Priority priority,
-        Map<String, String> headers);
-=======
   /**
    * Returns a Volley request for the given image url. The given future should be put as a
    * listener or called when the request completes.
@@ -27,6 +19,5 @@
 
   Request<byte[]> create(String url, DataCallback<? super InputStream> callback,
       Priority priority, Map<String, String> headers);
->>>>>>> 7e0f8734
 
 }