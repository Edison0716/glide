--- conflicted
+++ resolved
@@ -45,14 +45,13 @@
     tempFile.delete();
   }
 
-<<<<<<< HEAD
   @Test
   public void testAlwaysArgb8888() throws FileNotFoundException {
     Bitmap rgb565 = Bitmap.createBitmap(100, 100, Bitmap.Config.RGB_565);
     compressBitmap(rgb565, Bitmap.CompressFormat.JPEG);
     Downsampler downsampler = Downsampler.AT_LEAST;
     InputStream is = new FileInputStream(tempFile);
-    options.put(Downsampler.KEY_DECODE_FORMAT, DecodeFormat.ALWAYS_ARGB_8888);
+    options.put(Downsampler.KEY_DECODE_FORMAT, DecodeFormat.PREFER_ARGB_8888);
     try {
       Bitmap result = downsampler.decode(is, mock(BitmapPool.class), 100, 100, options);
       assertEquals(Bitmap.Config.ARGB_8888, result.getConfig());
@@ -62,24 +61,6 @@
       } catch (IOException e) {
         // Do nothing.
       }
-=======
-    @Test
-    public void testAlwaysArgb8888() throws FileNotFoundException {
-        Bitmap rgb565 = Bitmap.createBitmap(100, 100, Bitmap.Config.RGB_565);
-        compressBitmap(rgb565, Bitmap.CompressFormat.JPEG);
-        Downsampler downsampler = Downsampler.AT_LEAST;
-        InputStream is = new FileInputStream(tempFile);
-        try {
-            Bitmap result = downsampler.decode(is, mock(BitmapPool.class), 100, 100, DecodeFormat.PREFER_ARGB_8888);
-            assertEquals(Bitmap.Config.ARGB_8888, result.getConfig());
-        } finally {
-            try {
-                is.close();
-            } catch (IOException e) {
-                // Do nothing.
-            }
-        }
->>>>>>> 431ccaf0
     }
   }
 
