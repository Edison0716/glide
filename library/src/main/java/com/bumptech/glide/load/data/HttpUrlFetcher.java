package com.bumptech.glide.load.data;

import android.text.TextUtils;
import android.util.Log;

import com.bumptech.glide.Logs;
import com.bumptech.glide.Priority;
import com.bumptech.glide.load.DataSource;
import com.bumptech.glide.load.model.GlideUrl;
import com.bumptech.glide.util.ContentLengthInputStream;
<<<<<<< HEAD
=======
import com.bumptech.glide.util.LogTime;
>>>>>>> 7e0f8734

import java.io.IOException;
import java.io.InputStream;
import java.net.HttpURLConnection;
import java.net.URISyntaxException;
import java.net.URL;
import java.util.Map;

/**
 * A DataFetcher that retrieves an {@link java.io.InputStream} for a Url.
 */
public class HttpUrlFetcher implements DataFetcher<InputStream> {
<<<<<<< HEAD
    private static final String TAG = "HttpUrlFetcher";
    private static final String ENCODING_HEADER = "Accept-Encoding";
    private static final String DEFAULT_ENCODING = "identity";
    private static final int MAXIMUM_REDIRECTS = 5;
    private static final HttpUrlConnectionFactory DEFAULT_CONNECTION_FACTORY = new DefaultHttpUrlConnectionFactory();

    private final GlideUrl glideUrl;
    private final HttpUrlConnectionFactory connectionFactory;

    private HttpURLConnection urlConnection;
    private InputStream stream;
    private volatile boolean isCancelled;

    public HttpUrlFetcher(GlideUrl glideUrl) {
        this(glideUrl, DEFAULT_CONNECTION_FACTORY);
    }

    // Visible for testing.
    HttpUrlFetcher(GlideUrl glideUrl, HttpUrlConnectionFactory connectionFactory) {
        this.glideUrl = glideUrl;
        this.connectionFactory = connectionFactory;
    }

    @Override
    public InputStream loadData(Priority priority) throws Exception {
        return loadDataWithRedirects(glideUrl.toURL(), 0 /*redirects*/, null /*lastUrl*/, glideUrl.getHeaders());
    }

    private InputStream loadDataWithRedirects(URL url, int redirects, URL lastUrl, Map<String, String> headers)
            throws IOException {
        if (redirects >= MAXIMUM_REDIRECTS) {
            throw new IOException("Too many (> " + MAXIMUM_REDIRECTS + ") redirects!");
        } else {
            // Comparing the URLs using .equals performs additional network I/O and is generally broken.
            // See http://michaelscharf.blogspot.com/2006/11/javaneturlequals-and-hashcode-make.html.
            try {
                if (lastUrl != null && url.toURI().equals(lastUrl.toURI())) {
                    throw new IOException("In re-direct loop");
                }
            } catch (URISyntaxException e) {
                // Do nothing, this is best effort.
            }
        }
        urlConnection = connectionFactory.build(url);
        for (Map.Entry<String, String> headerEntry : headers.entrySet()) {
          urlConnection.addRequestProperty(headerEntry.getKey(), headerEntry.getValue());
        }
        // Do our best to avoid gzip since it's both inefficient for images and also makes it more
        // difficult for us to detect and prevent partial content rendering. See #440.
        if (TextUtils.isEmpty(urlConnection.getRequestProperty(ENCODING_HEADER))) {
            urlConnection.setRequestProperty(ENCODING_HEADER, DEFAULT_ENCODING);
        }
        urlConnection.setConnectTimeout(2500);
        urlConnection.setReadTimeout(2500);
        urlConnection.setUseCaches(false);
        urlConnection.setDoInput(true);

        // Connect explicitly to avoid errors in decoders if connection fails.
        urlConnection.connect();
        if (isCancelled) {
            return null;
        }
        final int statusCode = urlConnection.getResponseCode();
        if (statusCode / 100 == 2) {
            return getStreamForSuccessfulRequest(urlConnection);
        } else if (statusCode / 100 == 3) {
            String redirectUrlString = urlConnection.getHeaderField("Location");
            if (TextUtils.isEmpty(redirectUrlString)) {
                throw new IOException("Received empty or null redirect url");
            }
            URL redirectUrl = new URL(url, redirectUrlString);
            return loadDataWithRedirects(redirectUrl, redirects + 1, url, headers);
        } else {
            if (statusCode == -1) {
                throw new IOException("Unable to retrieve response code from HttpUrlConnection.");
            }
            throw new IOException("Request failed " + statusCode + ": " + urlConnection.getResponseMessage());
=======
  private static final String CONTENT_LENGTH_HEADER = "Content-Length";
  private static final int MAXIMUM_REDIRECTS = 5;
  private static final int DEFAULT_TIMEOUT_MS = 2500;
  // Visible for testing.
  static final HttpUrlConnectionFactory DEFAULT_CONNECTION_FACTORY =
      new DefaultHttpUrlConnectionFactory();

  private final GlideUrl glideUrl;
  private final int timeout;
  private final HttpUrlConnectionFactory connectionFactory;

  private HttpURLConnection urlConnection;
  private InputStream stream;
  private volatile boolean isCancelled;

  public HttpUrlFetcher(GlideUrl glideUrl) {
    this(glideUrl, DEFAULT_TIMEOUT_MS, DEFAULT_CONNECTION_FACTORY);
  }

  // Visible for testing.
  HttpUrlFetcher(GlideUrl glideUrl, int timeout, HttpUrlConnectionFactory connectionFactory) {
    this.glideUrl = glideUrl;
    this.timeout = timeout;
    this.connectionFactory = connectionFactory;
  }

  @Override
  public void loadData(Priority priority, DataCallback<? super InputStream> callback) {
    long startTime = LogTime.getLogTime();
    InputStream result = null;
    try {
      result = loadDataWithRedirects(glideUrl.toURL(), 0 /*redirects*/, null /*lastUrl*/,
          glideUrl.getHeaders());
    } catch (IOException e) {
      if (Logs.isEnabled(Log.DEBUG)) {
        Logs.log(Log.DEBUG, "Failed to load data for url", e);
      }
    }
    if (Logs.isEnabled(Log.VERBOSE)) {
      Logs.log(Log.VERBOSE, "Finished http url fetcher fetch in "
          + LogTime.getElapsedMillis(startTime) + " ms and loaded "  + result);
    }
    callback.onDataReady(result);
  }

  private InputStream loadDataWithRedirects(URL url, int redirects, URL lastUrl,
      Map<String, String> headers) throws IOException {
    if (redirects >= MAXIMUM_REDIRECTS) {
      throw new IOException("Too many (> " + MAXIMUM_REDIRECTS + ") redirects!");
    } else {
      // Comparing the URLs using .equals performs additional network I/O and is generally broken.
      // See http://michaelscharf.blogspot.com/2006/11/javaneturlequals-and-hashcode-make.html.
      try {
        if (lastUrl != null && url.toURI().equals(lastUrl.toURI())) {
            throw new IOException("In re-direct loop");
>>>>>>> 7e0f8734
        }
      } catch (URISyntaxException e) {
        // Do nothing, this is best effort.
      }
    }
<<<<<<< HEAD

    private InputStream getStreamForSuccessfulRequest(HttpURLConnection urlConnection)
            throws IOException {
        if (TextUtils.isEmpty(urlConnection.getContentEncoding())) {
            int contentLength = urlConnection.getContentLength();
            stream = ContentLengthInputStream.obtain(urlConnection.getInputStream(), contentLength);
        } else {
            if (Log.isLoggable(TAG, Log.DEBUG)) {
                Log.d(TAG, "Got non empty content encoding: " + urlConnection.getContentEncoding());
            }
            stream = urlConnection.getInputStream();
        }
        return stream;
    }

    @Override
    public void cleanup() {
        if (stream != null) {
            try {
                stream.close();
            } catch (IOException e) {
                // Ignore
            }
        }
        if (urlConnection != null) {
            urlConnection.disconnect();
        }
    }

    @Override
    public String getId() {
        return glideUrl.getCacheKey();
=======
    urlConnection = connectionFactory.build(url);
    for (Map.Entry<String, String> headerEntry : headers.entrySet()) {
      urlConnection.addRequestProperty(headerEntry.getKey(), headerEntry.getValue());
    }
    urlConnection.setConnectTimeout(timeout);
    urlConnection.setReadTimeout(timeout);
    urlConnection.setUseCaches(false);
    urlConnection.setDoInput(true);

    // Connect explicitly to avoid errors in decoders if connection fails.
    urlConnection.connect();
    if (isCancelled) {
        return null;
>>>>>>> 7e0f8734
    }
    final int statusCode = urlConnection.getResponseCode();
    if (statusCode / 100 == 2) {
      String contentLength = urlConnection.getHeaderField(CONTENT_LENGTH_HEADER);
      stream = ContentLengthInputStream.obtain(urlConnection.getInputStream(), contentLength);
      return stream;
    } else if (statusCode / 100 == 3) {
      String redirectUrlString = urlConnection.getHeaderField("Location");
      if (TextUtils.isEmpty(redirectUrlString)) {
          throw new IOException("Received empty or null redirect url");
      }
      URL redirectUrl = new URL(url, redirectUrlString);
      return loadDataWithRedirects(redirectUrl, redirects + 1, url, headers);
    } else {
      if (statusCode == -1) {
          throw new IOException("Unable to retrieve response code from HttpUrlConnection.");
      }
      throw new IOException("Request failed " + statusCode + ": "
          + urlConnection.getResponseMessage());
    }
  }

  @Override
  public void cleanup() {
    if (stream != null) {
      try {
        stream.close();
      } catch (IOException e) {
        // Ignore
      }
    }
    if (urlConnection != null) {
      urlConnection.disconnect();
    }
  }

  @Override
  public void cancel() {
    // TODO: we should consider disconnecting the url connection here, but we can't do so
    // directly because cancel is often called on the main thread.
    isCancelled = true;
  }

  @Override
  public Class<InputStream> getDataClass() {
    return InputStream.class;
  }

  @Override
  public DataSource getDataSource() {
    return DataSource.REMOTE;
  }

  interface HttpUrlConnectionFactory {
    HttpURLConnection build(URL url) throws IOException;
  }

  private static class DefaultHttpUrlConnectionFactory implements HttpUrlConnectionFactory {
    @Override
    public HttpURLConnection build(URL url) throws IOException {
      return (HttpURLConnection) url.openConnection();
    }
  }
}<|MERGE_RESOLUTION|>--- conflicted
+++ resolved
@@ -8,10 +8,7 @@
 import com.bumptech.glide.load.DataSource;
 import com.bumptech.glide.load.model.GlideUrl;
 import com.bumptech.glide.util.ContentLengthInputStream;
-<<<<<<< HEAD
-=======
 import com.bumptech.glide.util.LogTime;
->>>>>>> 7e0f8734
 
 import java.io.IOException;
 import java.io.InputStream;
@@ -24,86 +21,9 @@
  * A DataFetcher that retrieves an {@link java.io.InputStream} for a Url.
  */
 public class HttpUrlFetcher implements DataFetcher<InputStream> {
-<<<<<<< HEAD
-    private static final String TAG = "HttpUrlFetcher";
-    private static final String ENCODING_HEADER = "Accept-Encoding";
-    private static final String DEFAULT_ENCODING = "identity";
-    private static final int MAXIMUM_REDIRECTS = 5;
-    private static final HttpUrlConnectionFactory DEFAULT_CONNECTION_FACTORY = new DefaultHttpUrlConnectionFactory();
-
-    private final GlideUrl glideUrl;
-    private final HttpUrlConnectionFactory connectionFactory;
-
-    private HttpURLConnection urlConnection;
-    private InputStream stream;
-    private volatile boolean isCancelled;
-
-    public HttpUrlFetcher(GlideUrl glideUrl) {
-        this(glideUrl, DEFAULT_CONNECTION_FACTORY);
-    }
-
-    // Visible for testing.
-    HttpUrlFetcher(GlideUrl glideUrl, HttpUrlConnectionFactory connectionFactory) {
-        this.glideUrl = glideUrl;
-        this.connectionFactory = connectionFactory;
-    }
-
-    @Override
-    public InputStream loadData(Priority priority) throws Exception {
-        return loadDataWithRedirects(glideUrl.toURL(), 0 /*redirects*/, null /*lastUrl*/, glideUrl.getHeaders());
-    }
-
-    private InputStream loadDataWithRedirects(URL url, int redirects, URL lastUrl, Map<String, String> headers)
-            throws IOException {
-        if (redirects >= MAXIMUM_REDIRECTS) {
-            throw new IOException("Too many (> " + MAXIMUM_REDIRECTS + ") redirects!");
-        } else {
-            // Comparing the URLs using .equals performs additional network I/O and is generally broken.
-            // See http://michaelscharf.blogspot.com/2006/11/javaneturlequals-and-hashcode-make.html.
-            try {
-                if (lastUrl != null && url.toURI().equals(lastUrl.toURI())) {
-                    throw new IOException("In re-direct loop");
-                }
-            } catch (URISyntaxException e) {
-                // Do nothing, this is best effort.
-            }
-        }
-        urlConnection = connectionFactory.build(url);
-        for (Map.Entry<String, String> headerEntry : headers.entrySet()) {
-          urlConnection.addRequestProperty(headerEntry.getKey(), headerEntry.getValue());
-        }
-        // Do our best to avoid gzip since it's both inefficient for images and also makes it more
-        // difficult for us to detect and prevent partial content rendering. See #440.
-        if (TextUtils.isEmpty(urlConnection.getRequestProperty(ENCODING_HEADER))) {
-            urlConnection.setRequestProperty(ENCODING_HEADER, DEFAULT_ENCODING);
-        }
-        urlConnection.setConnectTimeout(2500);
-        urlConnection.setReadTimeout(2500);
-        urlConnection.setUseCaches(false);
-        urlConnection.setDoInput(true);
-
-        // Connect explicitly to avoid errors in decoders if connection fails.
-        urlConnection.connect();
-        if (isCancelled) {
-            return null;
-        }
-        final int statusCode = urlConnection.getResponseCode();
-        if (statusCode / 100 == 2) {
-            return getStreamForSuccessfulRequest(urlConnection);
-        } else if (statusCode / 100 == 3) {
-            String redirectUrlString = urlConnection.getHeaderField("Location");
-            if (TextUtils.isEmpty(redirectUrlString)) {
-                throw new IOException("Received empty or null redirect url");
-            }
-            URL redirectUrl = new URL(url, redirectUrlString);
-            return loadDataWithRedirects(redirectUrl, redirects + 1, url, headers);
-        } else {
-            if (statusCode == -1) {
-                throw new IOException("Unable to retrieve response code from HttpUrlConnection.");
-            }
-            throw new IOException("Request failed " + statusCode + ": " + urlConnection.getResponseMessage());
-=======
-  private static final String CONTENT_LENGTH_HEADER = "Content-Length";
+  private static final String TAG = "HttpUrlFetcher";
+  private static final String ENCODING_HEADER = "Accept-Encoding";
+  private static final String DEFAULT_ENCODING = "identity";
   private static final int MAXIMUM_REDIRECTS = 5;
   private static final int DEFAULT_TIMEOUT_MS = 2500;
   // Visible for testing.
@@ -158,49 +78,20 @@
       try {
         if (lastUrl != null && url.toURI().equals(lastUrl.toURI())) {
             throw new IOException("In re-direct loop");
->>>>>>> 7e0f8734
         }
       } catch (URISyntaxException e) {
         // Do nothing, this is best effort.
       }
     }
-<<<<<<< HEAD
 
-    private InputStream getStreamForSuccessfulRequest(HttpURLConnection urlConnection)
-            throws IOException {
-        if (TextUtils.isEmpty(urlConnection.getContentEncoding())) {
-            int contentLength = urlConnection.getContentLength();
-            stream = ContentLengthInputStream.obtain(urlConnection.getInputStream(), contentLength);
-        } else {
-            if (Log.isLoggable(TAG, Log.DEBUG)) {
-                Log.d(TAG, "Got non empty content encoding: " + urlConnection.getContentEncoding());
-            }
-            stream = urlConnection.getInputStream();
-        }
-        return stream;
-    }
-
-    @Override
-    public void cleanup() {
-        if (stream != null) {
-            try {
-                stream.close();
-            } catch (IOException e) {
-                // Ignore
-            }
-        }
-        if (urlConnection != null) {
-            urlConnection.disconnect();
-        }
-    }
-
-    @Override
-    public String getId() {
-        return glideUrl.getCacheKey();
-=======
     urlConnection = connectionFactory.build(url);
     for (Map.Entry<String, String> headerEntry : headers.entrySet()) {
       urlConnection.addRequestProperty(headerEntry.getKey(), headerEntry.getValue());
+    }
+    // Do our best to avoid gzip since it's both inefficient for images and also makes it more
+    // difficult for us to detect and prevent partial content rendering. See #440.
+    if (TextUtils.isEmpty(urlConnection.getRequestProperty(ENCODING_HEADER))) {
+        urlConnection.setRequestProperty(ENCODING_HEADER, DEFAULT_ENCODING);
     }
     urlConnection.setConnectTimeout(timeout);
     urlConnection.setReadTimeout(timeout);
@@ -211,13 +102,10 @@
     urlConnection.connect();
     if (isCancelled) {
         return null;
->>>>>>> 7e0f8734
     }
     final int statusCode = urlConnection.getResponseCode();
     if (statusCode / 100 == 2) {
-      String contentLength = urlConnection.getHeaderField(CONTENT_LENGTH_HEADER);
-      stream = ContentLengthInputStream.obtain(urlConnection.getInputStream(), contentLength);
-      return stream;
+      return getStreamForSuccessfulRequest(urlConnection);
     } else if (statusCode / 100 == 3) {
       String redirectUrlString = urlConnection.getHeaderField("Location");
       if (TextUtils.isEmpty(redirectUrlString)) {
@@ -232,6 +120,20 @@
       throw new IOException("Request failed " + statusCode + ": "
           + urlConnection.getResponseMessage());
     }
+  }
+
+  private InputStream getStreamForSuccessfulRequest(HttpURLConnection urlConnection)
+      throws IOException {
+    if (TextUtils.isEmpty(urlConnection.getContentEncoding())) {
+      int contentLength = urlConnection.getContentLength();
+      stream = ContentLengthInputStream.obtain(urlConnection.getInputStream(), contentLength);
+    } else {
+      if (Log.isLoggable(TAG, Log.DEBUG)) {
+        Log.d(TAG, "Got non empty content encoding: " + urlConnection.getContentEncoding());
+      }
+      stream = urlConnection.getInputStream();
+    }
+    return stream;
   }
 
   @Override
