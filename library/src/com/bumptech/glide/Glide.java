package com.bumptech.glide;

import android.content.Context;
import android.view.animation.Animation;
import android.view.animation.AnimationUtils;
import android.widget.ImageView;
import com.android.volley.RequestQueue;
import com.android.volley.toolbox.Volley;
import com.bumptech.glide.loader.image.ImageLoader;
import com.bumptech.glide.loader.model.FileLoader;
import com.bumptech.glide.loader.model.ModelLoader;
import com.bumptech.glide.loader.model.UrlLoader;
import com.bumptech.glide.loader.model.VolleyModelLoader;
import com.bumptech.glide.presenter.ImagePresenter;
import com.bumptech.glide.presenter.ImageSetCallback;
import com.bumptech.glide.resize.ImageManager;
import com.bumptech.glide.resize.loader.Approximate;
import com.bumptech.glide.resize.loader.CenterCrop;
import com.bumptech.glide.resize.loader.FitCenter;

import java.io.File;
import java.net.URL;

/**
 * Static helper methods/classes to present a simple unified interface for using glide. Allows 90%
 * of the functionality of the library. The trade off is some extra unused object allocation, and a few unavailable
 * methods. For many users this should be enough to make effective use of the library. For others it can serve as a
 * starting point and example.
 *
<<<<<<< HEAD
 * Note - This class is not thread safe.
=======
 * <p>
 * Note - This class is not thread safe.
 * </p>
>>>>>>> 058ef77c
 */
public class Glide {
    private static final Glide GLIDE = new Glide();

    private ImageManager imageManager = null;
    private RequestQueue requestQueue = null;

    /**
     * Get the singleton.
     *
     * @return the singleton
     */
    public static Glide get() {
        return GLIDE;
    }

    protected Glide() { }

    /**
     * Return the current {@link RequestQueue} or create and return a new one if one is not currently set
     *
     * @see #setRequestQueue(RequestQueue)
     * @see #isRequestQueueSet()
     *
     * @param context
     * @return The {@link RequestQueue}
     */
    public RequestQueue getRequestQueue(Context context) {
        if (!isRequestQueueSet()) {
            setRequestQueue(Volley.newRequestQueue(context));
        }
        return requestQueue;
    }

    /**
     * Use to check whether or not an {@link RequestQueue} has been set yet. Can be used in
     * {@link android.app.Activity#onCreate(android.os.Bundle) Activity.onCreate} along with
     * {@link #setRequestQueue(RequestQueue) setRequestQueue} to set a {@link RequestQueue} with custom options
     * for use with {@link Glide#load(Object) load} and/or as an easily accessible singleton
     *
     * @return true iff a {@link RequestQueue} has already been set
     */
    public boolean isRequestQueueSet() {
        return requestQueue != null;
    }

    /**
     * Set the {@link RequestQueue} to use with {@link Glide#load(Object)} load}. Replaces the current
     * {@link RequestQueue} if one has already been set
     *
     * @param requestQueue The {@link RequestQueue} to set
     */
    public void setRequestQueue(RequestQueue requestQueue) {
        this.requestQueue = requestQueue;
    }

    /**
     * Return the current {@link ImageManager} or create and return a new one if one is not currently set.
     *
     * @see #setImageManager(com.bumptech.glide.resize.ImageManager.Builder)
     * @see #isImageManagerSet()
     *
     * @param context Any {@link Context}. This will not be retained passed this call
     * @return The current ImageManager
     */
    public ImageManager getImageManager(Context context) {
        if (!isImageManagerSet()) {
            setImageManager(new ImageManager.Builder(context));
        }
        return imageManager;
    }

    /**
     * Use to check whether or not an {@link ImageManager} has been set yet. Can be used in
     * {@link android.app.Activity#onCreate(android.os.Bundle) Activity.onCreate} along with
     * {@link #setImageManager(com.bumptech.glide.resize.ImageManager.Builder) setImageManager} to set an
     * {@link ImageManager} with custom options for use with {@link Glide#load(Object) load} and/or as an easily
     * accessible singleton.
     *
     * @return true iff an {@link ImageManager} is currently set
     */
    public boolean isImageManagerSet() {
        return imageManager != null;
    }

    /**
     * @see #setImageManager(com.bumptech.glide.resize.ImageManager)
     *
     * @param builder The builder that will be used to construct a new ImageManager
     */
    public void setImageManager(ImageManager.Builder builder) {
        setImageManager(builder.build());
    }

    /**
     * Set the {@link ImageManager} to use with {@link Glide#load(Object) load}. Replaces the current
     * {@link ImageManager} if one has already been set.
     *
     * @see #isImageManagerSet()
     *
     * @param imageManager The ImageManager to use
     */
    public void setImageManager(ImageManager imageManager) {
        this.imageManager = imageManager;
    }

    /**
     * Begins constructing a load for a given model.
     *
<<<<<<< HEAD
     * Note - If an {@link ImageManager} has not yet been set via
     * {@link #setImageManager(com.bumptech.glide.resize.ImageManager)}, one will be created during this call unless
     * you specify a {@link ImageLoader} that does not use {@link #getRequestQueue(android.content.Context)} via
     * {@link Request#resizeWith(com.bumptech.glide.loader.image.ImageLoader)}
     *
     * Note - If the model is a {@link URL} and an {@link RequestQueue} has not yet been set via
     * {@link #setRequestQueue(com.android.volley.RequestQueue)}}, one will be created during this call unless you
     * specify a {@link ModelLoader} via {@link Request#with(com.bumptech.glide.loader.model.ModelLoader)}.
=======
     * <p>
     * Note - If an {@link ImageManager} has not yet been set via
     * {@link #setImageManager(ImageManager) setImageManager}, one will be created during this call unless
     * you specify a {@link ImageLoader} that does not use {@link #getRequestQueue(android.content.Context)
     * getRequestQueue} via {@link Glide.Request#resizeWith(ImageLoader) resizeWith}
     * </p>
     *
     * <p>
     * Note - If the model is a {@link URL} and an {@link com.android.volley.RequestQueue} has not yet been set via
     * {@link #setRequestQueue(com.android.volley.RequestQueue) setRequestQueue}, one will be created during this call
     * unless you specify a {@link ModelLoader} via {@link Glide.Request#with(ModelLoader) with}.
     * </p>
>>>>>>> 058ef77c
     *
     * @see #setImageManager(com.bumptech.glide.resize.ImageManager)
     * @see #setRequestQueue(com.android.volley.RequestQueue)
     * @see #isImageManagerSet()
     * @see #isRequestQueueSet()
     *
     * @param model The model to load, must not be null
     * @param <T> The type of the model to load
     * @return A an unfinished Request that will be used to construct the components to load the model
     */
    public static <T> HalfRequest<T> load(T model) {
        if (model == null) {
            throw new IllegalArgumentException("Model can't be null");
        }

        return new HalfRequest<T>(model);
    }

    @SuppressWarnings("unchecked")
    private static <T> ModelLoader<T> getModelFor(T model, Context context) {
        if (model == URL.class) {
            return (ModelLoader<T>) new VolleyModelLoader<URL>(GLIDE.getRequestQueue(context)) {
                @Override
                protected String getUrl(URL model, int width, int height) {
                    return model.toString();
                }

                @Override
                public String getId(URL model) {
                    return model.toString();
                }
            };
        } else if (model == File.class) {
            return (ModelLoader<T>) new FileLoader();
        } else {
            throw new IllegalArgumentException("No default ModelLoader for class=" + model.getClass() +
                    ", you need to provide one by calling with()");
        }
    }

     /**
     * A builder for a request
     *
     * @param <T> The type of the model the request will be built for
     */
    public static class HalfRequest<T> {
        private final T model;

        public HalfRequest(T model) {
            this.model = model;
        }

        /**
         * Build a request object for the given ImageView and model
         *
         * @param imageView The ImageView the request will be wrapping
         * @return A new {@link Request}
         */
        public Request<T> into(ImageView imageView) {
            if (imageView == null) {
                throw new IllegalArgumentException("ImageView can't be null");
            }
            return new Request<T>(model, imageView);
        }
    }

    /**
     * Manages building, tagging, retrieving and/or replacing an ImagePresenter for the given ImageView and model
     *
     * @param <T> The type of model that will be loaded into the view
     */
    public static class Request<T> {
        private final T model;
        private final ImageView imageView;
        private final Context context;

        private ImagePresenter<T> presenter;
        private ImagePresenter.Builder<T> builder;
        private ModelLoader<T> modelLoader = null;

        @SuppressWarnings("unchecked")
        public Request(T model, ImageView imageView) {
            this.model = model;
            this.imageView = imageView;
            this.context = imageView.getContext();

            presenter = (ImagePresenter<T>) imageView.getTag(R.id.image_presenter_id);
            builder = new ImagePresenter.Builder<T>()
                    .setImageView(imageView)
                    .setImageLoader(new Approximate(getImageManager()));
        }

        /**
         * Set the {@link ModelLoader} for the model.
         *
         * Note - This method is required only if you are using a model other than a {@link File} or an {@link URL} or
         * if you wish to specify a different {@link ModelLoader} for either of those models. For {@link URL} models,
         * the {@link ModelLoader} defaults to {@link UrlLoader} and for {@link File} models, the {@link ModelLoader}
         * defaults to {@link FileLoader}.
         *
         * @param modelLoader The {@link ModelLoader} to use. Replaces any existing loader
         * @return This Request
         */
        public Request<T> with(ModelLoader<T> modelLoader) {
            this.modelLoader = modelLoader;
            builder.setModelLoader(modelLoader);

            return this;
        }

        /**
         * Resizes models using {@link ImageManager#centerCrop(String, com.bumptech.glide.loader.stream.StreamLoader, int, int, com.bumptech.glide.resize.LoadedCallback)}
         * Replaces any existing resize style
         *
         * @return This Request
         */
        public Request<T> centerCrop() {
            return resizeWith(new CenterCrop(getImageManager()));
        }

        /**
         * Resizes models using {@link ImageManager#fitCenter(String, com.bumptech.glide.loader.stream.StreamLoader, int, int, com.bumptech.glide.resize.LoadedCallback)}
         * Replaces any existing resize style
         *
         * @return This Request
         */
        public Request<T> fitCenter() {
            return resizeWith(new FitCenter(getImageManager()));
        }

        /**
         * Resizes models using {@link ImageManager#getImageApproximate(String, com.bumptech.glide.loader.stream.StreamLoader, int, int, com.bumptech.glide.resize.LoadedCallback)}
         * Replaces any existing resize style
         *
         * @return This Request
         */
        public Request<T> approximate() {
            return resizeWith(new Approximate(getImageManager()));
        }

        /**
         * Set the {@link ImageLoader} to use to load images into memory
         *
         * @param imageLoader The {@link ImageLoader} to use
         * @return This Request
         */
        public Request<T> resizeWith(ImageLoader imageLoader) {
            if (presenter == null) {
                builder.setImageLoader(imageLoader);
            }

            return this;
        }

        /**
         * Sets an animation to run on the wrapped view when an image load finishes. Will only be run if the image
         * was loaded asynchronously (ie was not in the memory cache)
         *
         * @param animation The Animation to run
         * @return This Request
         */
        public Request<T> animate(final Animation animation) {
            builder.setImageSetCallback(new ImageSetCallback() {
                @Override
                public void onImageSet(ImageView view, boolean fromCache) {
                    view.clearAnimation();

                    if (!fromCache) {
                        view.startAnimation(animation);
                    }
                }
            });

            return this;
        }

        /**
         * @see #animate(android.view.animation.Animation)
         *
         * @param animationId The resource id of the animation to run
         * @return This Request
         */
        public Request<T> animate(int animationId) {
            return animate(AnimationUtils.loadAnimation(context, animationId));
        }

        /**
         * Creates an {@link ImagePresenter} or retrieves the existing one and starts loading the image represented by
         * the given model. This must be called on the main thread.
         *
         * @see ImagePresenter#setModel(Object)
         */
        public void begin() {
            build();
            presenter.setModel(model);
        }

        private ImageManager getImageManager() {
            return GLIDE.getImageManager(context);
        }

        /**
         * Creates the new {@link ImagePresenter} if one does not currently exist for the current view and sets it as
         * the view's tag for the id {@code R.id.image_presenter_id}.
         *
         * If a Request is completed with replaceAndBuild(), then an ImagePresenter will be created  but the image
         * load will not actually be started until some subsequent Request is completed with {@link #begin()}
         */
        private void build() {
            if (presenter == null) {
                if (modelLoader == null) {
                    modelLoader = getModelFor(model, context);
                }
                presenter = builder.build();
                imageView.setTag(R.id.image_presenter_id, presenter);
            }
        }
    }
}<|MERGE_RESOLUTION|>--- conflicted
+++ resolved
@@ -27,13 +27,9 @@
  * methods. For many users this should be enough to make effective use of the library. For others it can serve as a
  * starting point and example.
  *
-<<<<<<< HEAD
- * Note - This class is not thread safe.
-=======
  * <p>
  * Note - This class is not thread safe.
  * </p>
->>>>>>> 058ef77c
  */
 public class Glide {
     private static final Glide GLIDE = new Glide();
@@ -143,16 +139,6 @@
     /**
      * Begins constructing a load for a given model.
      *
-<<<<<<< HEAD
-     * Note - If an {@link ImageManager} has not yet been set via
-     * {@link #setImageManager(com.bumptech.glide.resize.ImageManager)}, one will be created during this call unless
-     * you specify a {@link ImageLoader} that does not use {@link #getRequestQueue(android.content.Context)} via
-     * {@link Request#resizeWith(com.bumptech.glide.loader.image.ImageLoader)}
-     *
-     * Note - If the model is a {@link URL} and an {@link RequestQueue} has not yet been set via
-     * {@link #setRequestQueue(com.android.volley.RequestQueue)}}, one will be created during this call unless you
-     * specify a {@link ModelLoader} via {@link Request#with(com.bumptech.glide.loader.model.ModelLoader)}.
-=======
      * <p>
      * Note - If an {@link ImageManager} has not yet been set via
      * {@link #setImageManager(ImageManager) setImageManager}, one will be created during this call unless
@@ -165,7 +151,6 @@
      * {@link #setRequestQueue(com.android.volley.RequestQueue) setRequestQueue}, one will be created during this call
      * unless you specify a {@link ModelLoader} via {@link Glide.Request#with(ModelLoader) with}.
      * </p>
->>>>>>> 058ef77c
      *
      * @see #setImageManager(com.bumptech.glide.resize.ImageManager)
      * @see #setRequestQueue(com.android.volley.RequestQueue)
